/*
 *  Copyright (C) 2002-2010  The DOSBox Team
 *
 *  This program is free software; you can redistribute it and/or modify
 *  it under the terms of the GNU General Public License as published by
 *  the Free Software Foundation; either version 2 of the License, or
 *  (at your option) any later version.
 *
 *  This program is distributed in the hope that it will be useful,
 *  but WITHOUT ANY WARRANTY; without even the implied warranty of
 *  MERCHANTABILITY or FITNESS FOR A PARTICULAR PURPOSE.  See the
 *  GNU General Public License for more details.
 *
 *  You should have received a copy of the GNU General Public License
 *  along with this program; if not, write to the Free Software
 *  Foundation, Inc., 59 Temple Place - Suite 330, Boston, MA 02111-1307, USA.
 */

/* Geoffrey Brown 2010
 * Includes ideas from dosbox src/dos/cdrom_image.cpp 
 *
 * Limitations:	1) cue files must reference single bin file
 *              2) only supports raw mode1 data and audio
 *              3) no support for audio flags
 *              4) requires SDL audio or OS X core audio
 *              5) limited cue file keyword support
 *
 * Creating cue/bin files:
 * 	cdrdao read-cd --read-raw --paranoia 3 foo.toc
 *  toc2cue foo.toc
 */

#include "sysdeps.h"
#include <stdio.h>
#include <stdlib.h>
#include <ctype.h>
#include <libgen.h>
#include <string.h>
#include <fcntl.h>
#include <unistd.h>
#include <sys/stat.h>
#include <errno.h>

#include <list>

#ifdef OSX_CORE_AUDIO
#include "../MacOSX/MacOSX_sound_if.h"
static int bincue_core_audio_callback(void);
#endif

#ifdef USE_SDL_AUDIO
#include <SDL.h>
#include <SDL_audio.h>
#endif

#ifdef WIN32
#define bzero(b,len) (memset((b), '\0', (len)), (void) 0)  
#define bcopy(b1,b2,len) (memmove((b2), (b1), (len)), (void) 0)
#endif

#include "bincue.h"
#define DEBUG 0
#include "debug.h"

#define MAXTRACK 100
#define MAXLINE 512
#define CD_FRAMES 75
//#define RAW_SECTOR_SIZE		2352
//#define COOKED_SECTOR_SIZE	2048

// Bits of Track Control Field -- These are standard for scsi cd players

#define PREMPHASIS 0x1
#define COPY	   0x2
#define DATA	   0x4
#define AUDIO	   0
#define FOURTRACK  0x8

// Audio status -- These are standard for scsi cd players

#define CDROM_AUDIO_INVALID    0x00
#define CDROM_AUDIO_PLAY       0x11
#define CDROM_AUDIO_PAUSED     0x12
#define CDROM_AUDIO_COMPLETED  0x13
#define CDROM_AUDIO_ERROR      0x14
#define CDROM_AUDIO_NO_STATUS  0x15

typedef unsigned char uint8;

// cuefiles can be challenging as some information is
// implied.  For example, there may a pregap (also postgap)
// of silence that must be generated.  Here we implement
// only the pregap.

typedef struct {
	int number;
	unsigned int start;	// Track start in frames
	unsigned int length;	// Track length in frames
	loff_t fileoffset;		// Track frame start within file
	unsigned int pregap;	// Silence in frames to generate
	unsigned int postgap;	// Silence in frames to generate at end
	unsigned char tcf;		// Track control field
} Track;

typedef struct {
	char *binfile;			// Binary file name
	unsigned int length;	// file length in frames
	int binfh;				// binary file handle
	int tcnt;				// number of tracks
	Track tracks[MAXTRACK]; // Track management
	int raw_sector_size;	// Raw bytes to read per sector
	int cooked_sector_size; // Actual data bytes per sector (depends on Mode)
	int header_size;		// Number of bytes used in header
} CueSheet;

typedef struct CDPlayer {
	CueSheet *cs;				// cue sheet to play from
	int audiofh;				// file handle for audio data
	unsigned int audioposition; // current position from audiostart (bytes)
	unsigned int audiostart;	// start position if playing (frame)
	unsigned int audioend;		// end position if playing (frames)
	unsigned int silence;		// pregap (silence) bytes
	unsigned char audiostatus;	// See defines above for status
	uint8 volume_left;			// CD player volume (left)
	uint8 volume_right;			// CD player volume (right)
	uint8 volume_mono;			// CD player single-channel volume
	loff_t fileoffset;			// offset from file beginning to audiostart
	bool audio_enabled = false; // audio initialized for this player?
#ifdef OSX_CORE_AUDIO
	OSXsoundOutput soundoutput;
#endif
#ifdef USE_SDL_AUDIO
	SDL_AudioStream *stream;
#endif
} CDPlayer;

// Minute,Second,Frame data type

typedef struct {
	int m, s, f; // note size matters since we scan for %d !
} MSF;

// Parser State

static unsigned int totalPregap;
static unsigned int prestart;

// Current audio output settings

struct OutputSettings {
	int freq;
	int format; // SDL format
	int channels;
	int default_cd_player_volume;
};

static bool have_current_output_settings = false;
static OutputSettings current_output_settings;

// Audio System Variables

static uint8 silence_byte;

// CD Player state; multiple players supported through list

std::list<CDPlayer*> players;

CDPlayer* currently_playing = NULL;

CDPlayer* CSToPlayer(CueSheet* cs)
{
	for (std::list<CDPlayer*>::iterator it = players.begin(); it != players.end(); ++it)
		if (cs == (*it)->cs) // look for cuesheet matching existing player
			return *it;
	return NULL; // if no player with the cuesheet found, return null player
}

static void FramesToMSF(unsigned int frames, MSF *msf)
{
	msf->m = frames/(60 * CD_FRAMES);
	frames = frames%(60 * CD_FRAMES);
	msf->s = frames/CD_FRAMES;
	msf->f = frames%CD_FRAMES;
}

static int MSFToFrames(MSF msf)
{
	return (msf.m * 60 * CD_FRAMES) + (msf.s * CD_FRAMES) + msf.f;
}


static int PositionToTrack(CueSheet *cs, unsigned int position)
{
	int i;
	MSF msf;

	FramesToMSF(position, &msf);

	for (i = 0; i < cs->tcnt; i++) {
		if ((position >= cs->tracks[i].start) &&
			(position <= (cs->tracks[i].start + cs->tracks[i].length)))
			break;
	}
	return i;
}

static bool AddTrack(CueSheet *cs)
{
	int skip = prestart;
	Track *prev;
	Track *curr = &(cs->tracks[cs->tcnt]);

	prestart = 0;

	if (skip > 0) {
		if (skip > curr->start) {
			D(bug("AddTrack: prestart > start\n"));
			return false;
		}
	}

	curr->fileoffset = curr->start * cs->raw_sector_size;

	// now we patch up the indicated time

	curr->start += totalPregap;

	// curr->pregap is supposed to be part of this track, but it
	// must be generated as silence

	totalPregap += curr->pregap;

	if (cs->tcnt == 0) {
		if (curr->number != 1) {
			D(bug("AddTrack: number != 1\n"));
			return false;
		}
		cs->tcnt++;
		return true;
	}

	prev = &(cs->tracks[cs->tcnt - 1]);

	if (prev->start < skip)
		prev->length = skip - prev->start - curr->pregap;
	else
		prev->length = curr->start - prev->start - curr->pregap;

	// error checks

	if (curr->number <= 1) {
		D(bug("Bad track number %d\n", curr->number));
		return false;
	}
	if ((prev->number + 1 != curr->number) && (curr->number != 0xAA)) {
		D(bug("Bad track number %d\n", curr->number));
		return false;
	}
	if (curr->start < prev->start + prev->length) {
		D(bug("unexpected start %d\n", curr->start));
		return false;
	}

	cs->tcnt++;
	return true;
}

static bool ParseCueSheet(FILE *fh, CueSheet *cs, const char *cuefile)
{
	bool seen1st = false;
	char line[MAXLINE];
	unsigned int i_line=0;
	char *keyword;
	
	totalPregap = 0;
	prestart = 0;
	
	// Use Audio CD settings by default, otherwise data mode will be specified
	cs->raw_sector_size = 2352;
	cs->cooked_sector_size = 2352;
	cs->header_size = 0;

	while (fgets(line, MAXLINE, fh) != NULL) {
		Track *curr = &cs->tracks[cs->tcnt];

		// check for CUE file

		if (!i_line && (strncmp("FILE", line, 4) != 0)) {
			return false;
		}
		i_line++;

		// extract keyword

		if (NULL != (keyword = strtok(line, " \t\n\t"))) {
			if (!strcmp("FILE", keyword)) {
				char *filename;
				char *filetype;

				if (i_line > 1) {
					D(bug("More than one FILE token\n"));
					goto fail;	
				}	
				filename = strtok(NULL, "\"\t\n\r");
				filetype = strtok(NULL, " \"\t\n\r");
				if (strcmp("BINARY", filetype)) {
					D(bug("Not binary file %s", filetype));
					goto fail;
				}
				else {
					char *tmp = strdup(cuefile);
					char *b = dirname(tmp);
					cs->binfile = (char *) malloc(strlen(b) + strlen(filename) + 2);
					sprintf(cs->binfile, "%s/%s", b, filename);
					free(tmp);
				}
			} else if (!strcmp("TRACK", keyword)) {
				char *field;
				int i_track;

				if (seen1st) {
					if (!AddTrack(cs)){
						D(bug("AddTrack failed \n"));
						goto fail;
					}
					curr = &cs->tracks[cs->tcnt];
				}

				seen1st = true;

				// parse track number

				field = strtok(NULL, " \t\n\r");
				if (1 != sscanf(field, "%d", &i_track)) {
					D(bug("Expected  track number\n"));
					goto fail;		
				}
				curr->number = i_track;

				// parse track type and update sector size for data discs if applicable

				field = strtok(NULL, " \t\n\r");
				if (!strcmp("MODE1/2352", field)) { // red-book CD-ROM standard
					curr->tcf = DATA;
					cs->raw_sector_size = 2352;
					cs->cooked_sector_size = 2048;
					cs->header_size = 16; // remaining 288 bytes for error detection
				} else if (!strcmp("MODE2/2352", field)) { // yellow-book CD-ROM standard
					curr->tcf = DATA;
					cs->raw_sector_size = 2352;
					cs->cooked_sector_size = 2336; // no error bytes at end
					cs->header_size = 16;
				} else if (!strcmp("MODE1/2048", field)) { // pure data CD-ROM
					curr->tcf = DATA;
					cs->raw_sector_size = 2048;
					cs->cooked_sector_size = 2048;
					cs->header_size = 0; // no header or error bytes
				} else if (!strcmp("AUDIO", field)) {
					curr->tcf = AUDIO;
				} else {
					D(bug("Unexpected track type %s", field));
					goto fail;
				}

			} else if (!strcmp("INDEX", keyword)) {
				char *field;
				int i_index;
				MSF msf;

				// parse INDEX number

				field = strtok(NULL, " \t\n\r");
				if (1 != sscanf(field, "%d", &i_index)) {
					D(bug("Expected index number"));
					goto fail;
				}

				// parse INDEX start

				field = strtok(NULL, " \t\n\r");
				if (3 != sscanf(field, "%d:%d:%d", 
								 &msf.m, &msf.s, &msf.f)) {
					D(bug("Expected index start frame\n"));
					goto fail;
				}

				if (i_index == 1)
					curr->start = MSFToFrames(msf);
				else if (i_index == 0)
					prestart = MSFToFrames(msf);
			} else if (!strcmp("PREGAP", keyword)) {
				MSF msf;
				char *field = strtok(NULL, " \t\n\r");
				if (3 != sscanf(field, "%d:%d:%d", 
								 &msf.m, &msf.s, &msf.f)) {
					D(bug("Expected pregap frame\n"));
					goto fail;	
				}
				curr->pregap = MSFToFrames(msf);

			} else if (!strcmp("POSTGAP", keyword)) {
				MSF msf;
				char *field = strtok(NULL, " \t\n\r");
				if (3 != sscanf(field, "%d:%d:%d",
								&msf.m, &msf.s, &msf.f)) {
					D(bug("Expected postgap frame\n"));
					goto fail;
				}
				curr->postgap = MSFToFrames(msf);
				
				// Ignored directives
				
			} else if (!strcmp("TITLE", keyword)) {
			} else if (!strcmp("PERFORMER", keyword)) {
			} else if (!strcmp("REM", keyword)) {
			} else if (!strcmp("ISRC", keyword)) {
			} else if (!strcmp("SONGWRITER", keyword)) {
			} else {
				D(bug("Unexpected keyword %s\n", keyword));
				goto fail;		
			}
		}
	}

	AddTrack(cs); // add final track
	return true;
  fail:
	return false;
}

static bool LoadCueSheet(const char *cuefile, CueSheet *cs)
{
	FILE *fh = NULL;
	int binfh = -1;
	struct stat buf;
	Track *tlast = NULL;

	if (cs) {
		bzero(cs, sizeof(*cs));
		if (!(fh = fopen(cuefile, "r")))
			return false;

		if (!ParseCueSheet(fh, cs, cuefile)) goto fail;

		// Open bin file and find length
		#ifdef WIN32
			binfh = open(cs->binfile,O_RDONLY|O_BINARY);
		#else
			binfh = open(cs->binfile,O_RDONLY);
		#endif
		if (binfh < 0) {
			D(bug("Can't read bin file %s\n", cs->binfile));
			goto fail;
		}

		if (fstat(binfh, &buf)) {
			D(bug("fstat returned error\n"));
			goto fail;
		}

		// compute length of final track


		tlast = &cs->tracks[cs->tcnt - 1];
		tlast->length = buf.st_size/cs->raw_sector_size
						- tlast->start + totalPregap;

		if (tlast->length < 0) {
			D(bug("Binary file too short \n"));
 		  	goto fail;	
   	    }

		// save bin file length and pointer

		cs->length = buf.st_size/cs->raw_sector_size;
		cs->binfh = binfh;

		fclose(fh);
		return true;

	  fail:
		if (binfh >= 0)
			close(binfh);	
		fclose(fh);
		free(cs->binfile);
		return false;

    }
	return false;
}

#ifdef USE_SDL_AUDIO
	static void OpenPlayerStream(CDPlayer * player);
	static void ClosePlayerStream(CDPlayer * player);
#endif


void *open_bincue(const char *name)
{
	CueSheet *cs = (CueSheet *) malloc(sizeof(CueSheet));
	if (!cs) {
		D(bug("malloc failed\n"));
		return NULL;
	}

	if (LoadCueSheet(name, cs)) {
		CDPlayer *player = (CDPlayer *) malloc(sizeof(CDPlayer));
		player->cs = cs;
		player->volume_left = 0;
		player->volume_right = 0;
		player->volume_mono = 0;
#ifdef OSX_CORE_AUDIO
		player->audio_enabled = true;
#endif
		if (player->audio_enabled)
			player->audiostatus = CDROM_AUDIO_NO_STATUS;
		else
			player->audiostatus = CDROM_AUDIO_INVALID;
		player->audiofh = dup(cs->binfh);

#ifdef USE_SDL_AUDIO
		OpenPlayerStream(player);
#endif

		// add to list of available CD players
		players.push_back(player);

		return cs;
	}
	else
		free(cs);

	return NULL;
}

void close_bincue(void *fh)
{
	CueSheet *cs = (CueSheet *) fh;
	CDPlayer *player = CSToPlayer(cs);

	if (cs && player) {
		if (player == currently_playing) {
			CDStop_bincue(fh);
			assert(currently_playing == NULL);
		}

		players.remove(player);

		free(cs);
#ifdef USE_SDL_AUDIO
		ClosePlayerStream(player);
#endif
		free(player);
	}
}

/*
 * File read (cooked)
 * Data are stored in raw sectors of which only COOKED_SECTOR_SIZE
 * bytes are valid -- the remaining include header bytes at the beginning
 * of each raw sector and RAW_SECTOR_SIZE - COOKED_SECTOR_SIZE - bytes
 * at the end for error correction
 *
 * The actual number of bytes used for header, raw, cooked, error depend
 * on mode specified in the cuesheet
 *
 * We assume that a read request can land in the middle of
 * sector.  We compute the byte address of that sector (sec)
 * and the offset of the first byte we want within that sector (secoff)
 *
 * Reading is performed one raw sector at a time, extracting as many
 * valid bytes as possible from that raw sector (available)
 */

size_t read_bincue(void *fh, void *b, loff_t offset, size_t len)
{
	CueSheet *cs = (CueSheet *) fh;
	
	size_t bytes_read = 0;						// bytes read so far
	unsigned char *buf = (unsigned char *) b;	// target buffer
	unsigned char secbuf[cs->raw_sector_size];		// temporary buffer

	off_t sec = ((offset/cs->cooked_sector_size) * cs->raw_sector_size);
	off_t secoff = offset % cs->cooked_sector_size;

	// sec contains location (in bytes) of next raw sector to read
	// secoff contains offset within that sector at which to start
	// reading since we can request a read that starts in the middle
	// of a sector

	if (cs == NULL || lseek(cs->binfh, sec, SEEK_SET) < 0) {
		return -1;
	}
	while (len) {

		// bytes available in next raw sector or len (bytes)
		// we want whichever is less

		size_t available = cs->cooked_sector_size - secoff;
		available = (available > len) ? len : available;

		// read the next raw sector

		if (read(cs->binfh, secbuf, cs->raw_sector_size) != cs->raw_sector_size) {
			return bytes_read;
		}

		// copy cooked sector bytes (skip header if needed, typically 16 bytes)
		// we want out of those available

		bcopy(&secbuf[cs->header_size+secoff], &buf[bytes_read], available);

		// next sector we start at the beginning

		secoff = 0;

		// increment running count decrement request

		bytes_read += available;
		len -= available;
	}
	return bytes_read;
}

loff_t size_bincue(void *fh)
{
	if (fh) {
		return ((CueSheet *)fh)->length * ((CueSheet *)fh)->cooked_sector_size;
	}
	return 0;
}

bool readtoc_bincue(void *fh, unsigned char *toc)
{
	CueSheet *cs = (CueSheet *) fh;
	if (cs) {

		MSF msf;
		unsigned char *p = toc + 2;
		*p++ = cs->tracks[0].number;
		*p++ = cs->tracks[cs->tcnt - 1].number;
		for (int i = 0; i < cs->tcnt; i++) {

			FramesToMSF(cs->tracks[i].start, &msf);
			*p++ = 0;
			*p++ = 0x10 | cs->tracks[i].tcf;
			*p++ = cs->tracks[i].number;
			*p++ = 0;
			*p++ = 0;
			*p++ = msf.m;
			*p++ = msf.s;
			*p++ = msf.f;
		}
		FramesToMSF(cs->length, &msf);
		*p++ = 0;
		*p++ = 0x14;
		*p++ = 0xAA;
		*p++ = 0;
		*p++ = 0;
		*p++ = msf.m;
		*p++ = msf.s;
		*p++ = msf.f;

		int toc_size = p - toc;
		*toc++ = toc_size >> 8;
		*toc++ = toc_size & 0xff;
		return true;
	}
	return false;
}

bool GetPosition_bincue(void *fh, uint8 *pos)
{
	CueSheet *cs = (CueSheet *) fh;
	CDPlayer *player = CSToPlayer(cs);
	
	if (cs && player) {
		MSF abs, rel;
		int fpos = player->audioposition / cs->raw_sector_size + player->audiostart;
		int trackno = PositionToTrack(cs, fpos);

		if (!(player->audio_enabled))
			return false;

		FramesToMSF(fpos, &abs);
		if (trackno < cs->tcnt) {
			// compute position relative to start of frame

			unsigned int position =  player->audioposition/cs->raw_sector_size +
				player->audiostart - player->cs->tracks[trackno].start;

			FramesToMSF(position, &rel);
		}
		else
			FramesToMSF(0, &rel);

		*pos++ = 0;
		*pos++ = player->audiostatus;
		*pos++ = 0;
		*pos++ = 12; // Sub-Q data length
		*pos++ = 0;
		if (trackno < cs->tcnt)
			*pos++ = 0x10 | cs->tracks[trackno].tcf;
		*pos++ = (trackno < cs->tcnt) ? cs->tracks[trackno].number : 0xAA;
		*pos++ = 1;  // track index
		*pos++ = 0;
		*pos++ = abs.m;
		*pos++ = abs.s;
		*pos++ = abs.f;
		*pos++ = 0;
		*pos++ = rel.m;
		*pos++ = rel.s;
		*pos++ = rel.f;
//		*pos++ = 0;
//		D(bug("CDROM position %02d:%02d:%02d track %02d\n", abs.m, abs.s, abs.f, trackno));
		return true;
	}
	else
		return false;
}

void CDPause_playing(CDPlayer* player) {
	if (currently_playing && currently_playing != player) {
		currently_playing->audiostatus = CDROM_AUDIO_PAUSED;
		currently_playing = NULL;
	}
}

bool CDPause_bincue(void *fh)
{
	CueSheet *cs = (CueSheet *) fh;
	CDPlayer *player = CSToPlayer(cs);
	
	if (cs && player) {
		// Pause another player if needed
		CDPause_playing(player);

		// doesn't matter if it was playing, just ensure it's now paused
		player->audiostatus = CDROM_AUDIO_PAUSED;
		currently_playing = NULL;
		return true;
	}
	return false;
}

bool CDStop_bincue(void *fh)
{
	CueSheet *cs = (CueSheet *) fh;
	CDPlayer *player = CSToPlayer(cs);
	
	if (cs && player) {
		// Pause another player if needed
		CDPause_playing(player);
		
#ifdef OSX_CORE_AUDIO
		player->soundoutput.stop();
#endif
		if (player->audiostatus != CDROM_AUDIO_INVALID)
			player->audiostatus = CDROM_AUDIO_NO_STATUS;

		currently_playing = NULL;
		return true;
	}
	return false;
}

bool CDResume_bincue(void *fh)
{
	CueSheet *cs = (CueSheet *) fh;
	CDPlayer *player = CSToPlayer(cs);
	
	if (cs && player) {
		// Pause another player if needed
		CDPause_playing(player);

		// doesn't matter if it was paused, just ensure this one plays now
		player->audiostatus = CDROM_AUDIO_PLAY;
		currently_playing = player;
		return true;
	}
	return false;
}

bool CDPlay_bincue(void *fh, uint8 start_m, uint8 start_s, uint8 start_f,
				   uint8 end_m, uint8 end_s, uint8 end_f)
{
	CueSheet *cs = (CueSheet *) fh;
	CDPlayer *player = CSToPlayer(cs);
	
	if (cs && player) {
		// Pause another player if needed
		CDPause_playing(player);

		int track;
		MSF msf;

#if defined(USE_SDL_AUDIO) && !SDL_VERSION_ATLEAST(3, 0, 0)
		SDL_LockAudio();
#endif

		player->audiostatus = CDROM_AUDIO_NO_STATUS;

		player->audiostart = (start_m * 60 * CD_FRAMES) +
			(start_s * CD_FRAMES) + start_f;
		player->audioend	= (end_m * 60 * CD_FRAMES) + (end_s * CD_FRAMES) + end_f;

		track = PositionToTrack(player->cs, player->audiostart);

		if (track < player->cs->tcnt) {
			player->audioposition = 0;

			// here we need to compute silence

			if (player->audiostart - player->cs->tracks[track].start >
				player->cs->tracks[track].pregap)
				player->silence = 0;
			else
				player->silence = (player->cs->tracks[track].pregap -
								   player->audiostart +
								   player->cs->tracks[track].start) * cs->raw_sector_size;

			player->fileoffset = player->cs->tracks[track].fileoffset;

			D(bug("file offset %d\n", (unsigned int) player->fileoffset));

			// fix up file offset if beyond the silence bytes

			if (!player->silence) // not at the beginning
				player->fileoffset += (player->audiostart -
									   player->cs->tracks[track].start -
									   player->cs->tracks[track].pregap) * cs->raw_sector_size;

			FramesToMSF(player->cs->tracks[track].start, &msf);
			D(bug("CDPlay_bincue track %02d start %02d:%02d:%02d silence %d",
				player->cs->tracks[track].number, msf.m, msf.s, msf.f,
				player->silence/cs->raw_sector_size));
			D(bug(" Stop %02u:%02u:%02u\n", end_m, end_s, end_f));
		}
		else
			D(bug("CDPlay_bincue: play beyond last track !\n"));

#if defined(USE_SDL_AUDIO) && !SDL_VERSION_ATLEAST(3, 0, 0)
		SDL_UnlockAudio();
#endif

		if (cs->tracks[track].tcf != AUDIO) {
			D(bug("CDPlay_bincue: not playing data track %d!\n", track));
		} else if (player->audio_enabled) {
			player->audiostatus = CDROM_AUDIO_PLAY;
#ifdef OSX_CORE_AUDIO
			D(bug("starting os x sound"));
			player->soundoutput.setCallback(bincue_core_audio_callback);
			// should be from current track !
			player->soundoutput.start(16, 2, 44100);
#endif
			currently_playing = player;
			return true;
		}
	}
	return false;
}

bool CDScan_bincue(void *fh, uint8 start_m, uint8 start_s, uint8 start_f, bool reverse) {
	CueSheet *cs = (CueSheet *) fh;
	CDPlayer *player = CSToPlayer(cs);
	
	if (cs && player) {
		uint8 scanrate = 8; // 8x scan default but could use different value or make configurable
		
		MSF msf;
		msf.m = start_m; msf.s = start_s; msf.f = start_f;
		int current_frame = MSFToFrames(msf);
		
		if (reverse) {
			msf.s -= scanrate;
			int goto_frame = MSFToFrames(msf);
			player->audioposition -= (current_frame - goto_frame) * player->cs->raw_sector_size;
		}
		else {
			msf.s += scanrate;
			int goto_frame = MSFToFrames(msf);
			player->audioposition += (goto_frame - current_frame) * player->cs->raw_sector_size;
		}
		return true;
	}
    return false;
}

void CDSetVol_bincue(void* fh, uint8 left, uint8 right) {
	CueSheet *cs = (CueSheet *) fh;
	CDPlayer *player = CSToPlayer(cs);
	
	if (cs && player) {
		// Convert from classic Mac's 0-255 to 0-128;
		// calculate mono mix as well in place of panning
		player->volume_left = (left*128)/255;
		player->volume_right = (right*128)/255;
		player->volume_mono = (player->volume_left + player->volume_right)/2; // use avg
	}
}

void CDGetVol_bincue(void* fh, uint8* left, uint8* right) {
	CueSheet *cs = (CueSheet *) fh;
	CDPlayer *player = CSToPlayer(cs);
	
	if (cs && player) {		// Convert from 0-128 to 0-255 scale
		*left = (player->volume_left*255)/128;
		*right = (player->volume_right*255)/128;
	}
}

static uint8 *fill_buffer(int stream_len, CDPlayer* player)
{
	static uint8 *buf = 0;
	static int bufsize = 0;
	int offset = 0;

	if (bufsize < stream_len) {
		free(buf);
		buf = (uint8 *) malloc(stream_len);
		if (buf) {
			bufsize = stream_len;
		}
		else {
			D(bug("malloc failed \n"));
			return NULL;
		}
	}

	memset(buf, silence_byte, stream_len);
		
	if (player->audiostatus == CDROM_AUDIO_PLAY) {
		int remaining_silence = player->silence - player->audioposition;

		if (player->audiostart + player->audioposition/player->cs->raw_sector_size
			>= player->audioend) {
			player->audiostatus = CDROM_AUDIO_COMPLETED;
			return buf;
		}

		if (remaining_silence >= stream_len) {
			player->audioposition += stream_len;
			return buf;
		}

		if (remaining_silence > 0) {
			offset += remaining_silence;
			player->audioposition += remaining_silence;
		}

		int available = ((player->audioend - player->audiostart) *
						 player->cs->raw_sector_size) - player->audioposition;
		if (available > (stream_len - offset))
			available = stream_len - offset;

		if (lseek(player->audiofh,
				  player->fileoffset + player->audioposition - player->silence,
					  SEEK_SET) < 0)
			return NULL;

		if (available < 0) {
			player->audioposition += available; // correct end !;
			available = 0;
		}

		ssize_t ret = 0;
		if ((ret = read(player->audiofh, &buf[offset], available)) >= 0) {
			player->audioposition += ret;
			offset += ret;
			available -= ret;
		}

		while (offset < stream_len) {
			buf[offset++] = silence_byte;
			if (available-- > 0){
				player->audioposition++;
			}
		}
	}
	return buf;
}


#ifdef USE_SDL_AUDIO
<<<<<<< HEAD
void MixAudio_bincue(uint8 *stream, int stream_len)
=======

bool HaveAudioToMix_bincue() {
	return currently_playing != NULL;
}

void MixAudio_bincue(uint8 *stream, int stream_len, int volume)
>>>>>>> 36b5206b
{
	if (currently_playing) {
		
		CDPlayer *player = currently_playing;
		
		if (player->audiostatus == CDROM_AUDIO_PLAY) {
			uint8 *buf = fill_buffer(stream_len, player);
#if SDL_VERSION_ATLEAST(3, 0, 0)
			if (buf)
				SDL_PutAudioStreamData(player->stream, buf, stream_len);
			int avail = SDL_GetAudioStreamAvailable(player->stream);
			if (avail >= stream_len) {
				extern SDL_AudioSpec audio_spec;
				uint8 converted[stream_len];
				SDL_GetAudioStreamData(player->stream, converted, stream_len);
				SDL_MixAudio(stream, converted, audio_spec.format, stream_len, (float)player->volume_mono/128);
			}
#else
			if (buf)
				SDL_AudioStreamPut(player->stream, buf, stream_len);
			int avail = SDL_AudioStreamAvailable(player->stream);
			if (avail >= stream_len) {
				uint8 converted[stream_len];
				SDL_AudioStreamGet(player->stream, converted, stream_len);
				SDL_MixAudio(stream, converted, stream_len, player->volume_mono);
			}
#endif
		}
		
	}
}

static void OpenPlayerStream(CDPlayer * player) {
	if (!have_current_output_settings) {
		player->stream = NULL;
		return;
	}
	OutputSettings & o = current_output_settings;

	// set player volume based on SDL volume
	player->volume_left = player->volume_right = player->volume_mono = o.default_cd_player_volume;
	// audio stream handles converting cd audio to destination output
	D(bug("Opening player stream\n"))
#if SDL_VERSION_ATLEAST(3, 0, 0)
	SDL_AudioSpec src = { SDL_AUDIO_S16LE, 2, 44100 }, dst = { (SDL_AudioFormat)o.format, o.channels, o.freq };
	player->stream = SDL_CreateAudioStream(&src, &dst);
#else
	player->stream = SDL_NewAudioStream(AUDIO_S16LSB, 2, 44100, o.format, o.channels, o.freq);
#endif
	if (player->stream == NULL) {
		D(bug("Failed to open CD player audio stream using SDL!\n"));
	}
	else {
		player->audio_enabled = true;
	}
}

static void ClosePlayerStream(CDPlayer * player)
{
#if !SDL_VERSION_ATLEAST(3, 0, 0)
#define SDL_DestroyAudioStream	SDL_FreeAudioStream
#endif
	if (player->stream) // if audiostream has been opened, free it as well
		SDL_DestroyAudioStream(player->stream);
	player->stream = NULL;
}

void OpenAudio_bincue(int freq, int format, int channels, uint8 silence, int volume)
{
	// save output audio params
	current_output_settings = (OutputSettings){freq, format, channels, volume};
	have_current_output_settings = true;
	// setup silence at init
	silence_byte = silence;

	// init players for these settings
	for (std::list<CDPlayer*>::iterator it = players.begin(); it != players.end(); ++it)
	{
		CDPlayer *player = *it;
		OpenPlayerStream(player);
	}
}

void CloseAudio_bincue() {
	have_current_output_settings = false;
	for (std::list<CDPlayer*>::iterator it = players.begin(); it != players.end(); ++it)
	{
		CDPlayer *player = *it;
		ClosePlayerStream(player);
	}
}
#endif

#ifdef OSX_CORE_AUDIO
static int bincue_core_audio_callback(void)
{
	for (std::list<CDPlayer*>::iterator it = players.begin(); it != players.end(); ++it)
	{
		CDPlayer *player = *it;
		
		int frames = player->soundoutput.bufferSizeFrames();
		uint8 *buf = fill_buffer(frames*4);

		//  D(bug("Audio request %d\n", stream_len));

		player->soundoutput.sendAudioBuffer((void *) buf, (buf ? frames : 0));

		return 1;
	}
}
#endif<|MERGE_RESOLUTION|>--- conflicted
+++ resolved
@@ -982,16 +982,12 @@
 
 
 #ifdef USE_SDL_AUDIO
-<<<<<<< HEAD
-void MixAudio_bincue(uint8 *stream, int stream_len)
-=======
 
 bool HaveAudioToMix_bincue() {
 	return currently_playing != NULL;
 }
 
-void MixAudio_bincue(uint8 *stream, int stream_len, int volume)
->>>>>>> 36b5206b
+void MixAudio_bincue(uint8 *stream, int stream_len)
 {
 	if (currently_playing) {
 		
